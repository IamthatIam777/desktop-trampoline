--- conflicted
+++ resolved
@@ -29,32 +29,23 @@
     }
     const opts = { env }
 
-<<<<<<< HEAD
-    expect(run(trampolinePath, ["baz"], opts)).resolves.toEqual({
-      stdout: "foo bar baz\n",
-      stderr: "",
-    });
-  });
-
-  it("doesn't invoke Desktop when asked for a username", () => {
-    const env = {
-      DESKTOP_PATH: "i am not a real path",
-      DESKTOP_ASKPASS_SCRIPT: "neither am i",
-      DESKTOP_USERNAME: "supercoolusername",
-    };
-    const opts = { env };
-
-    expect(run(trampolinePath, ["Username"], opts)).resolves.toEqual({
-      stdout: "supercoolusername",
-      stderr: "",
-    });
-  });
-});
-=======
     expect(run(trampolinePath, ['baz'], opts)).resolves.toEqual({
       stdout: 'foo bar baz\n',
       stderr: '',
     })
   })
-})
->>>>>>> 730b64c2
+
+  it("doesn't invoke Desktop when asked for a username", () => {
+    const env = {
+      DESKTOP_PATH: 'i am not a real path',
+      DESKTOP_ASKPASS_SCRIPT: 'neither am i',
+      DESKTOP_USERNAME: 'supercoolusername',
+    }
+    const opts = { env }
+
+    expect(run(trampolinePath, ['Username'], opts)).resolves.toEqual({
+      stdout: 'supercoolusername',
+      stderr: '',
+    })
+  })
+})